--- conflicted
+++ resolved
@@ -99,11 +99,16 @@
       - name: Publish
         run: |
           poetry config repositories.testpypi https://test.pypi.org/legacy/
-<<<<<<< HEAD
-          poetry pulish -u __token__ -p ${{ secrets.pypi_token }} -r testpypi
-=======
           poetry publish -u __token__ -p ${{ secrets.pypi_token }} -r testpypi
->>>>>>> 31f23627
+          
+      - name: Tag and push changes
+        run: |
+          git config --local user.email "41898282+github-actions[bot]@users.noreply.github.com"
+          git config --local user.name "github-actions[bot]"
+          git commit -a --allow-empty -m "release version $(poetry version -s)"
+          git tag $(poetry version -s)
+          git push
+          git push --tags
           
       - name: Tag and push changes
         run: |
