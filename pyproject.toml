--- conflicted
+++ resolved
@@ -10,11 +10,8 @@
 maintainers = ["Bulat Lutfullin <blutfullin@provectus.com>"]
 name = "hydrosdk"
 readme = "README.md"
-<<<<<<< HEAD
-version = "3.0.1-alpha.15"
-=======
 version = "3.0.0-alpha.5"
->>>>>>> 3f9e375f
+
 
 [tool.poetry.urls]
 homepage = "https://hydrosphere.io/"
